--- conflicted
+++ resolved
@@ -109,17 +109,14 @@
 [-227364086.53073898, 227364586.53073898, 231985198.37073097, -2311055.9199959813, 500.0, -229675142.45073497]
 ```
 
-<<<<<<< HEAD
 Reversible Reactions:
 ```
-Use same functions and methods as basic reactions. 
+Use same functions and methods as basic reactions.
 The tag <reaction reversible = ""> in your xml file determines which functions will run in the background.
 
 If tag <reaction reversible="yes"...> : calculations will be for reversible reactions.
 If tag <reaction reversible="no"...>: calculations will be for non-reversible reactions.
 ```
-=======
-
 
 Future Features
 ------------
@@ -155,5 +152,4 @@
 3. Visualisation
     - Calculate reaction rates for each entity
     - Generate decay graphs for products and reactants for reversible and irreversible reactions
-    - Generate half-life graph for radioactive particles
->>>>>>> 6d95e05c
+    - Generate half-life graph for radioactive particles