--- conflicted
+++ resolved
@@ -5,14 +5,9 @@
 
 # Input variables
 x1 = [2., 1., .5, 1., 1., 1.]
-<<<<<<< HEAD
-x2 = [.5, 0., 0., 2., 0., 1., 0., 0.]
-T = 1500
-=======
 x2 = [2., 1., .5, 1., 1., 1., .5, 1.]
 x3 = [0.5, 0., 0., 2., 0., 1., 0., 0.]
 T = 2500
->>>>>>> 31a18a2f
 
 test_data_dir = os.path.join(os.path.dirname(chemkin8.__file__), 'tests/')
 fname1 = os.path.join(test_data_dir, 'rxns.xml')
@@ -21,19 +16,6 @@
 fname4 = os.path.join(test_data_dir, 'rxns_irreversible.xml')
 fname5 = os.path.join(test_data_dir, 'rxns_mixed.xml')
 
-
-<<<<<<< HEAD
-c = chemkin.chemkin(fname3)
-print(c.reaction_rates(x2, 2500))
-# print(c.nasa)
-# print("NASA Coeffs:", c.NASAcoeffs())
-
-# c = chemkin.chemkin(fname2)
-# print(c.reaction_rates(x2, T))
-
-# c = chemkin.chemkin(fname3)
-#print(c.reaction_rates(x2, T))
-=======
 #c = chemkin.chemkin(fname1)
 # print(c.reaction_rates(x1, T))
 # print("NASA Coeffs:", c.NASAcoeffs())
@@ -43,13 +25,12 @@
 
 #c = chemkin.chemkin(fname3)
 #print(c.reaction_rates(x3, T))
->>>>>>> 31a18a2f
 
 #c = chemkin.chemkin(fname4)
 #print(c.reaction_rates(x3, T))
 
-c = chemkin.chemkin(fname5)
-print(c.reaction_rates(x2, T))
+# c = chemkin.chemkin(fname5)
+# print(c.reaction_rates(x2, T))
 
 # Small Test:
 # import chemkin as cmod
